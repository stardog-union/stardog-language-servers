--- conflicted
+++ resolved
@@ -1,7 +1,3 @@
-<<<<<<< HEAD
-import * as lsp from 'vscode-languageserver';
-import { Parser, IToken, IRecognitionException } from 'chevrotain';
-=======
 import {
   Diagnostic,
   DiagnosticSeverity,
@@ -20,8 +16,7 @@
   TextDocumentChangeEvent,
   TextDocumentPositionParams,
 } from 'vscode-languageserver';
-import { Parser, IToken } from 'chevrotain';
->>>>>>> 8319569f
+import { Parser, IToken, IRecognitionException } from 'chevrotain';
 import { IStardogParser, isCstNode, traverse, ISemanticError } from 'millan';
 import { ParseStateManager, getParseStateManager } from './parseState';
 
